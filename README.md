--- conflicted
+++ resolved
@@ -141,12 +141,9 @@
 
 See the official docker hub page for more details: [Ollama Docker Hub](https://hub.docker.com/r/ollama/ollama).
 
-<<<<<<< HEAD
 
 #### 🔹 Ollama CLI
 
-=======
->>>>>>> d6b67518
 **Run Your First Model**
 
 Pull and run a model (e.g., `gemma3`):
